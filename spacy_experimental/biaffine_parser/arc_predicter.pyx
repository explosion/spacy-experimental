--- conflicted
+++ resolved
@@ -44,13 +44,9 @@
     assigns=["token.head"],
     default_config={
         "model": DEFAULT_ARC_PREDICTER_MODEL,
-<<<<<<< HEAD
-        "scorer": {"@scorers": "spacy-experimental.biaffine_parser_scorer.v1"},
+        "scorer": {"@scorers": "spacy.parser_scorer.v1"},
         "senter": None,
         "max_tokens": 100,
-=======
-        "scorer": {"@scorers": "spacy.parser_scorer.v1"},
->>>>>>> aa91deca
     },
 )
 def make_arc_predicter(
@@ -74,10 +70,7 @@
         max_tokens: int,
         overwrite=False,
         scorer=parser_score,
-<<<<<<< HEAD
         senter=None,
-=======
->>>>>>> aa91deca
     ):
         self.name = name
         self.model = model
